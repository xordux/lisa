##############################################################################################
# RunTests.ps1
# Copyright (c) Microsoft Corporation. All rights reserved.
# Licensed under the Apache License.
#
<#
.SYNOPSIS
	This is the entrance script for LISAv2.
	LISAv2 is the test framework running Linux test automation on Azure and HyperV platforms,
	including remote test launching in dev system.

.PARAMETER
	See source code for the detailed parameters

.NOTES
	PREREQUISITES:
	1) Prepare necessary 3rd party tools and put them into the Tools folder;
	2) Review the XML configuration files under XML folder and make necessary change for your environment.
	See more from https://github.com/LIS/LISAv2 for helps including README and How-to-use document.

.EXAMPLE
	.\RunTests.ps1	-TestPlatform "Azure" -TestLocation "westus2" -RGIdentifier "mylisatest"
					-ARMImageName "Canonical UbuntuServer 16.04-LTS latest"
					-XMLSecretFile "C:\MySecrets.xml"
					-UpdateGlobalConfigurationFromSecretsFile
					-UpdateXMLStringsFromSecretsFile
					-TestNames "BVT-VERIFY-DEPLOYMENT-PROVISION"


#>
###############################################################################################

[CmdletBinding()]
Param(
	#Do not use. Reserved for Jenkins use.
	$BuildNumber=$env:BUILD_NUMBER,

	#[Required]
	[ValidateSet('Azure','HyperV', IgnoreCase = $false)]
	[string] $TestPlatform = "",

	#[Required] for Azure.
	[string] $TestLocation="",
	[string] $ARMImageName = "",
	[string] $StorageAccount="",

	#[Required] for HyperV
	[string] $SourceOsVHDPath="",

	#[Required] for Two Hosts HyperV
	[string] $DestinationOsVHDPath="",

	#[Required] Common for HyperV and Azure.
	[string] $RGIdentifier = "",
	[string] $OsVHD = "",   #... [Azure: Required only if -ARMImageName is not provided.]
							#... [HyperV: Mandatory]
	[string] $TestCategory = "",
	[string] $TestArea = "",
	[string] $TestTag = "",
	[string] $TestNames="",

	#[Optional] Parameters for Image preparation before running tests.
	[string] $CustomKernel = "",
	[string] $CustomLIS,

	#[Optional] Parameters for changing framework behavior.
	[string] $CoreCountExceededTimeout,
	[int]    $TestIterations,
	[string] $TiPSessionId,
	[string] $TiPCluster,
	# Require both UpdateGlobalConfigurationFromSecretsFile and UpdateXMLStringsFromSecretsFile
	[string] $XMLSecretFile = "",
	[switch] $EnableTelemetry,

	#[Optional] Parameters for dynamically updating XML Secret file.
	[switch] $UpdateGlobalConfigurationFromSecretsFile,
	[switch] $UpdateXMLStringsFromSecretsFile,

	#[Optional] Parameters for Overriding VM Configuration.
	[string] $CustomParameters = "",
	[string] $OverrideVMSize = "",
	[switch] $EnableAcceleratedNetworking,
	[string] $OverrideHyperVDiskMode = "",
	[switch] $ForceDeleteResources,
	[switch] $UseManagedDisks,
	[switch] $DoNotDeleteVMs,
	[string] $VMGeneration = "1",

	[string] $ResultDBTable = "",
	[string] $ResultDBTestTag = "",

	[switch] $ExitWithZero
)

#Import the Functions from Library Files.
Get-ChildItem .\Libraries -Recurse | Where-Object { $_.FullName.EndsWith(".psm1") } | `
	ForEach-Object { Import-Module $_.FullName -Force -Global -DisableNameChecking}

try {
<<<<<<< HEAD
	# Copy required binary files to working folder
	$CurrentDirectory = Get-Location
	$CmdArray = @('7za.exe','dos2unix.exe','gawk','jq','plink.exe','pscp.exe', `
				  'kvp_client32','kvp_client64','nc.exe')

	if ($XMLSecretFile) {
		$WebClient = New-Object System.Net.WebClient
		$xmlSecret = [xml](Get-Content $XMLSecretFile)
		$toolFileAccessLocation = $xmlSecret.secrets.blobStorageLocation
	}

	$CmdArray | ForEach-Object {
		# Verify the binary file in Tools location
		if ( Test-Path $CurrentDirectory/Tools/$_ ) {
			Write-Output "$_ file found in Tools folder."
		} elseif (! $toolFileAccessLocation) {
			Throw "$_ file is not found, please either download the file to Tools folder, or specify the blobStorageLocation in XMLSecretFile"
		} else {
			Write-Output "$_ file not found in Tools folder."
			Write-Output "Downloading required files from blob Storage Location"

			$WebClient.DownloadFile("$toolFileAccessLocation/$_","$CurrentDirectory\Tools\$_")

			# Successfully downloaded files
			Write-Output "File $_ successfully downloaded in Tools folder: $_."
		}
	}
=======
>>>>>>> 2e2cba41

	#region Prepare / Clean the powershell console.
	$MaxDirLength = 32
	$WorkingDirectory = Split-Path -parent $MyInvocation.MyCommand.Definition
	Set-Variable -Name shortRandomNumber -Value $(Get-Random -Maximum 99999 -Minimum 11111) -Scope Global
	Set-Variable -Name shortRandomWord -Value $(-join ((65..90) | Get-Random -Count 4 | ForEach-Object {[char]$_})) -Scope Global
	if ( $WorkingDirectory.Length -gt $MaxDirLength) {
		$OriginalWorkingDirectory = $WorkingDirectory
		Write-Output "Current working directory '$WorkingDirectory' length is greather than $MaxDirLength."
		$TempWorkspace = "$(Split-Path $OriginalWorkingDirectory -Qualifier)"
		New-Item -ItemType Directory -Path "$TempWorkspace\LISAv2" -Force -ErrorAction SilentlyContinue | Out-Null
		New-Item -ItemType Directory -Path "$TempWorkspace\LISAv2\$shortRandomWord$shortRandomNumber" -Force -ErrorAction SilentlyContinue | Out-Null
		$finalWorkingDirectory = "$TempWorkspace\LISAv2\$shortRandomWord$shortRandomNumber"
		$tmpSource = '\\?\' + "$OriginalWorkingDirectory\*"
		Write-Output "Copying current workspace to $finalWorkingDirectory"
		Copy-Item -Path $tmpSource -Destination $finalWorkingDirectory -Recurse -Force | Out-Null
		Set-Location -Path $finalWorkingDirectory | Out-Null
		Write-Output "Working directory has been changed to $finalWorkingDirectory"
		$WorkingDirectory = $finalWorkingDirectory
	}

	$ParameterList = (Get-Command -Name $PSCmdlet.MyInvocation.InvocationName).Parameters;
	foreach ($key in $ParameterList.keys) {
		$var = Get-Variable -Name $key -ErrorAction SilentlyContinue;
		if($var) {
			Set-Variable -Name $($var.name) -Value $($var.value) -Scope Global -Force
		}
	}
	$LogDir = ".\TestResults\$(Get-Date -Format 'yyyy-dd-MM-HH-mm-ss-ffff')"
	Set-Variable -Name LogDir -Value $LogDir -Scope Global -Force
	Set-Variable -Name RootLogDir -Value $LogDir -Scope Global -Force
	New-Item -ItemType Directory -Path $LogDir -Force | Out-Null
	New-Item -ItemType Directory -Path Temp -Force -ErrorAction SilentlyContinue | Out-Null
	LogMsg "Created LogDir: $LogDir"
	#endregion

	#region Static Global Variables
	Set-Variable -Name WorkingDirectory -Value $WorkingDirectory  -Scope Global
	#endregion

	#region Runtime Global Variables
	$VerboseCommand = "-Verbose"
	if ( $Verbose ) {
		Set-Variable -Name $VerboseCommand -Value "-Verbose" -Scope Global
	} else {
		Set-Variable -Name $VerboseCommand -Value "" -Scope Global
	}
	#endregion

	#Download the tools required for LISAv2 execution.
	Get-LISAv2Tools -XMLSecretFile $XMLSecretFile

	# Validate the test parameters.
	Validate-Parameters

	UpdateGlobalConfigurationXML

	UpdateXMLStringsFromSecretsFile

	ValidateXmlFiles -ParentFolder $WorkingDirectory

	#region Local Variables
	$TestXMLs = Get-ChildItem -Path "$WorkingDirectory\XML\TestCases\*.xml"
	$SetupTypeXMLs = Get-ChildItem -Path "$WorkingDirectory\XML\VMConfigurations\*.xml"
	$allTests = @()
	$ARMImage = $ARMImageName.Trim().Split(" ")
	$xmlFile = "$WorkingDirectory\TestConfiguration.xml"
	if ( $TestCategory -eq "All") { $TestCategory = "" }
	if ( $TestArea -eq "All") {	$TestArea = "" }
	if ( $TestNames -eq "All") { $TestNames = "" }
	if ( $TestTag -eq "All") { $TestTag = "" }
	#endregion

	#Validate all XML files in working directory.
	$allTests = CollectTestCases -TestXMLs $TestXMLs

	if( !$allTests.innerXML ) {
		Throw "Specified -TestNames or -TestCategory not found"
	}

	#region Create Test XML
	$SetupTypes = $allTests.SetupType | Sort-Object | Get-Unique

	$tab = CreateArrayOfTabs

	$TestCycle = "TC-$shortRandomNumber"

	$GlobalConfiguration = [xml](Get-content .\XML\GlobalConfigurations.xml)
	<##########################################################################
	We're following the Indentation of the XML file to make XML creation easier.
	##########################################################################>
	$xmlContent =  ("$($tab[0])" + '<?xml version="1.0" encoding="utf-8"?>')
	$xmlContent += ("$($tab[0])" + "<config>`n")
	$xmlContent += ("$($tab[0])" + "<CurrentTestPlatform>$TestPlatform</CurrentTestPlatform>`n")
	if ($TestPlatform -eq "Azure") {
		$xmlContent += ("$($tab[1])" + "<Azure>`n")

			#region Add Subscription Details
			$xmlContent += ("$($tab[2])" + "<General>`n")

			foreach ( $line in $GlobalConfiguration.Global.$TestPlatform.Subscription.InnerXml.Replace("><",">`n<").Split("`n")) {
				$xmlContent += ("$($tab[3])" + "$line`n")
			}
			$xmlContent += ("$($tab[2])" + "<Location>$TestLocation</Location>`n")
			$xmlContent += ("$($tab[2])" + "</General>`n")
			#endregion

			#region Database details
			$xmlContent += ("$($tab[2])" + "<database>`n")
			foreach ( $line in $GlobalConfiguration.Global.$TestPlatform.ResultsDatabase.InnerXml.Replace("><",">`n<").Split("`n")) {
				$xmlContent += ("$($tab[3])" + "$line`n")
			}
			$xmlContent += ("$($tab[2])" + "</database>`n")
			#endregion

			#region Deployment details
			$xmlContent += ("$($tab[2])" + "<Deployment>`n")
				$xmlContent += ("$($tab[3])" + "<Data>`n")
					$xmlContent += ("$($tab[4])" + "<Distro>`n")
						$xmlContent += ("$($tab[5])" + "<Name>$RGIdentifier</Name>`n")
						$xmlContent += ("$($tab[5])" + "<ARMImage>`n")
							$xmlContent += ("$($tab[6])" + "<Publisher>" + "$($ARMImage[0])" + "</Publisher>`n")
							$xmlContent += ("$($tab[6])" + "<Offer>" + "$($ARMImage[1])" + "</Offer>`n")
							$xmlContent += ("$($tab[6])" + "<Sku>" + "$($ARMImage[2])" + "</Sku>`n")
							$xmlContent += ("$($tab[6])" + "<Version>" + "$($ARMImage[3])" + "</Version>`n")
						$xmlContent += ("$($tab[5])" + "</ARMImage>`n")
						$xmlContent += ("$($tab[5])" + "<OsVHD>" + "$OsVHD" + "</OsVHD>`n")
						$xmlContent += ("$($tab[5])" + "<VMGeneration>" + "$VMGeneration" + "</VMGeneration>`n")
					$xmlContent += ("$($tab[4])" + "</Distro>`n")
					$xmlContent += ("$($tab[4])" + "<UserName>" + "$($GlobalConfiguration.Global.$TestPlatform.TestCredentials.LinuxUsername)" + "</UserName>`n")
					$xmlContent += ("$($tab[4])" + "<Password>" + "$($GlobalConfiguration.Global.$TestPlatform.TestCredentials.LinuxPassword)" + "</Password>`n")
				$xmlContent += ("$($tab[3])" + "</Data>`n")

				foreach ( $file in $SetupTypeXMLs.FullName)	{
					foreach ( $SetupType in $SetupTypes ) {
						$CurrentSetupType = ([xml]( Get-Content -Path $file)).TestSetup
						if ($null -ne $CurrentSetupType.$SetupType) {
							$SetupTypeElement = $CurrentSetupType.$SetupType
							$xmlContent += ("$($tab[3])" + "<$SetupType>`n")
								#$xmlContent += ("$($tab[4])" + "$($SetupTypeElement.InnerXml)`n")
								foreach ( $line in $SetupTypeElement.InnerXml.Replace("><",">`n<").Split("`n")) {
									$xmlContent += ("$($tab[4])" + "$line`n")
								}
							$xmlContent += ("$($tab[3])" + "</$SetupType>`n")
						}
					}
				}
			$xmlContent += ("$($tab[2])" + "</Deployment>`n")
			#endregion
		$xmlContent += ("$($tab[1])" + "</Azure>`n")
	} elseif ($TestPlatform -eq "Hyperv") {
		$xmlContent += ("$($tab[1])" + "<Hyperv>`n")

			#region Add Hosts Details
			$xmlContent += ("$($tab[2])" + "<Hosts>`n")
				$xmlContent += ("$($tab[3])" + "<Host>`n")
				foreach ( $line in $GlobalConfiguration.Global.HyperV.Hosts.FirstChild.InnerXml.Replace("><",">`n<").Split("`n")) {
					$xmlContent += ("$($tab[4])" + "$line`n")
				}
				$xmlContent += ("$($tab[3])" + "</Host>`n")

				if($TestLocation -and $TestLocation.split(',').Length -eq 2){
					$xmlContent += ("$($tab[3])" + "<Host>`n")
					foreach ( $line in $GlobalConfiguration.Global.HyperV.Hosts.LastChild.InnerXml.Replace("><",">`n<").Split("`n")) {
						$xmlContent += ("$($tab[4])" + "$line`n")
					}
					$xmlContent += ("$($tab[3])" + "</Host>`n")
				}
			$xmlContent += ("$($tab[2])" + "</Hosts>`n")
			#endregion

			#region Database details
			$xmlContent += ("$($tab[2])" + "<database>`n")
				foreach ( $line in $GlobalConfiguration.Global.HyperV.ResultsDatabase.InnerXml.Replace("><",">`n<").Split("`n")) {
					$xmlContent += ("$($tab[3])" + "$line`n")
				}
			$xmlContent += ("$($tab[2])" + "</database>`n")
			#endregion

			#region Deployment details
			$xmlContent += ("$($tab[2])" + "<Deployment>`n")
				$xmlContent += ("$($tab[3])" + "<Data>`n")
					$xmlContent += ("$($tab[4])" + "<Distro>`n")
						$xmlContent += ("$($tab[5])" + "<Name>$RGIdentifier</Name>`n")
						$xmlContent += ("$($tab[5])" + "<ARMImage>`n")
							$xmlContent += ("$($tab[6])" + "<Publisher>" + "$($ARMImage[0])" + "</Publisher>`n")
							$xmlContent += ("$($tab[6])" + "<Offer>" + "$($ARMImage[1])" + "</Offer>`n")
							$xmlContent += ("$($tab[6])" + "<Sku>" + "$($ARMImage[2])" + "</Sku>`n")
							$xmlContent += ("$($tab[6])" + "<Version>" + "$($ARMImage[3])" + "</Version>`n")
						$xmlContent += ("$($tab[5])" + "</ARMImage>`n")
						$xmlContent += ("$($tab[5])" + "<OsVHD>" + "$OsVHD" + "</OsVHD>`n")
					$xmlContent += ("$($tab[4])" + "</Distro>`n")
					$xmlContent += ("$($tab[4])" + "<UserName>" + "$($GlobalConfiguration.Global.$TestPlatform.TestCredentials.LinuxUsername)" + "</UserName>`n")
					$xmlContent += ("$($tab[4])" + "<Password>" + "$($GlobalConfiguration.Global.$TestPlatform.TestCredentials.LinuxPassword)" + "</Password>`n")
				$xmlContent += ("$($tab[3])" + "</Data>`n")

				foreach ( $file in $SetupTypeXMLs.FullName)	{
					foreach ( $SetupType in $SetupTypes ) {
						$CurrentSetupType = ([xml]( Get-Content -Path $file)).TestSetup
						if ($null -ne $CurrentSetupType.$SetupType) {
							$SetupTypeElement = $CurrentSetupType.$SetupType
							$xmlContent += ("$($tab[3])" + "<$SetupType>`n")
								#$xmlContent += ("$($tab[4])" + "$($SetupTypeElement.InnerXml)`n")
								foreach ( $line in $SetupTypeElement.InnerXml.Replace("><",">`n<").Split("`n")) {
									$xmlContent += ("$($tab[4])" + "$line`n")
								}

							$xmlContent += ("$($tab[3])" + "</$SetupType>`n")
						}
					}
				}
			$xmlContent += ("$($tab[2])" + "</Deployment>`n")
			#endregion
		$xmlContent += ("$($tab[1])" + "</Hyperv>`n")
	}
		#region TestDefinition
		$xmlContent += ("$($tab[1])" + "<testsDefinition>`n")
		foreach ( $currentTest in $allTests) {
			if ($currentTest.Platform.Contains($TestPlatform)) {
				$xmlContent += ("$($tab[2])" + "<test>`n")
				foreach ( $line in $currentTest.InnerXml.Replace("><",">`n<").Split("`n")) {
					$xmlContent += ("$($tab[3])" + "$line`n")
				}
				$xmlContent += ("$($tab[2])" + "</test>`n")
			} else {
				LogErr "*** UNSUPPORTED TEST *** : $currentTest. Skipped."
			}
		}
		$xmlContent += ("$($tab[1])" + "</testsDefinition>`n")
		#endregion

		#region TestCycle
		$xmlContent += ("$($tab[1])" + "<testCycles>`n")
			$xmlContent += ("$($tab[2])" + "<Cycle>`n")
				$xmlContent += ("$($tab[3])" + "<cycleName>$TestCycle</cycleName>`n")
				foreach ( $currentTest in $allTests) {
					$line = $currentTest.TestName
					$xmlContent += ("$($tab[3])" + "<test>`n")
						$xmlContent += ("$($tab[4])" + "<Name>$line</Name>`n")
					$xmlContent += ("$($tab[3])" + "</test>`n")
				}
			$xmlContent += ("$($tab[2])" + "</Cycle>`n")
		$xmlContent += ("$($tab[1])" + "</testCycles>`n")
		#endregion
	$xmlContent += ("$($tab[0])" + "</config>`n")
	Set-Content -Value $xmlContent -Path $xmlFile -Force

	#This function will inject default / custom replacable test parameters to TestConfiguration.xml
	Add-ReplaceableTestParameters -XmlConfigFilePath $xmlFile

	try {
		$xmlConfig = [xml](Get-Content $xmlFile)
		$xmlConfig.Save("$xmlFile")
		LogMsg "Auto created $xmlFile validated successfully."
	} catch {
		Throw "Framework error: $xmlFile is not valid. Please report to lisasupport@microsoft.com"
	}

	#endregion

	#region Prepare execution command

	$command = ".\AutomationManager.ps1 -xmlConfigFile '$xmlFile' -cycleName 'TC-$shortRandomNumber' -RGIdentifier '$RGIdentifier' -runtests -UseAzureResourceManager"

	if ( $CustomKernel) { $command += " -CustomKernel '$CustomKernel'" }
	if ( $OverrideVMSize ) { $command += " -OverrideVMSize $OverrideVMSize" }
	if ( $EnableAcceleratedNetworking ) { $command += " -EnableAcceleratedNetworking" }
	if ( $ForceDeleteResources ) { $command += " -ForceDeleteResources" }
	if ( $DoNotDeleteVMs ) { $command += " -DoNotDeleteVMs" }
	if ( $CustomLIS) { $command += " -CustomLIS $CustomLIS" }
	if ( $CoreCountExceededTimeout ) { $command += " -CoreCountExceededTimeout $CoreCountExceededTimeout" }
	if ( $TestIterations -gt 1 ) { $command += " -TestIterations $TestIterations" }
	if ( $TiPSessionId) { $command += " -TiPSessionId $TiPSessionId" }
	if ( $TiPCluster) { $command += " -TiPCluster $TiPCluster" }
	if ($UseManagedDisks) {	$command += " -UseManagedDisks" }
	if ($XMLSecretFile) { $command += " -XMLSecretFile '$XMLSecretFile'" }

	LogMsg $command
	Invoke-Expression -Command $command
	$zipFile = "$TestPlatform"
	if ( $TestCategory ) { $zipFile += "-$TestCategory"	}
	if ( $TestArea ) { $zipFile += "-$TestArea" }
	if ( $TestTag ) { $zipFile += "-$($TestTag)" }

	$zipFile += "-$shortRandomNumber-buildlogs.zip"
	$out = ZipFiles -zipfilename $zipFile -sourcedir $LogDir

	if ($out -match "Everything is Ok") {
		LogMsg "$WorkingDirectory\$zipfilename created successfully."
	}

	try {
		if (Test-Path -Path ".\report\report_$(($TestCycle).Trim()).xml" ) {
			$resultXML = [xml](Get-Content ".\report\report_$(($TestCycle).Trim()).xml" -ErrorAction SilentlyContinue)
			Copy-Item -Path ".\report\report_$(($TestCycle).Trim()).xml" -Destination ".\report\report_$(($TestCycle).Trim())-junit.xml" -Force -ErrorAction SilentlyContinue
			LogMsg "Copied : .\report\report_$(($TestCycle).Trim()).xml --> .\report\report_$(($TestCycle).Trim())-junit.xml"
			LogMsg "Analysing results.."
			LogMsg "PASS  : $($resultXML.testsuites.testsuite.tests - $resultXML.testsuites.testsuite.errors - $resultXML.testsuites.testsuite.failures)"
			LogMsg "FAIL  : $($resultXML.testsuites.testsuite.failures)"
			LogMsg "ABORT : $($resultXML.testsuites.testsuite.errors)"
			if ( ( $resultXML.testsuites.testsuite.failures -eq 0 ) -and ( $resultXML.testsuites.testsuite.errors -eq 0 ) -and ( $resultXML.testsuites.testsuite.tests -gt 0 )) {
				$ExitCode = 0
			} else {
				$ExitCode = 1
			}
		} else {
			LogMsg "Summary file: .\report\report_$(($TestCycle).Trim()).xml does not exist. Exiting with 1."
			$ExitCode = 1
		}
	}
	catch {
		LogMsg "$($_.Exception.GetType().FullName, " : ",$_.Exception.Message)"
		$ExitCode = 1
	}
	finally {
		if ( $ExitWithZero -and ($ExitCode -ne 0) ) {
			LogMsg "Changed exit code from 1 --> 0. (-ExitWithZero mentioned.)"
			$ExitCode = 0
		}
	}
} catch {
	$line = $_.InvocationInfo.ScriptLineNumber
	$script_name = ($_.InvocationInfo.ScriptName).Replace($PWD,".")
	$ErrorMessage =  $_.Exception.Message

	if ( $_.FullyQualifiedErrorId -eq "InvokeMethodOnNull") {
		Write-Error "WebClient failed to download required tools from blob Storage Location. Those files should be placed in Tools folder before next execution."
	}
	LogMsg "EXCEPTION : $ErrorMessage"
	LogMsg "Source : Line $line in script $script_name."
	$ExitCode = 1
} finally {
	if ( $finalWorkingDirectory ) {
		Write-Host "Copying all files back to original working directory: $originalWorkingDirectory."
		$tmpDest = '\\?\' + $originalWorkingDirectory
		Copy-Item -Path "$finalWorkingDirectory\*" -Destination $tmpDest -Force -Recurse | Out-Null
		Set-Location ..
		Write-Host "Cleaning up $finalWorkingDirectory"
		Remove-Item -Path $finalWorkingDirectory -Force -Recurse -ErrorAction SilentlyContinue
		Write-Host "Setting workspace back to original location: $originalWorkingDirectory"
		Set-Location $originalWorkingDirectory
	}
	Get-Variable -Exclude PWD,*Preference,ExitCode | Remove-Variable -Force -ErrorAction SilentlyContinue
	LogMsg "LISAv2 exits with code: $ExitCode"

	exit $ExitCode
}
<|MERGE_RESOLUTION|>--- conflicted
+++ resolved
@@ -97,36 +97,6 @@
 	ForEach-Object { Import-Module $_.FullName -Force -Global -DisableNameChecking}
 
 try {
-<<<<<<< HEAD
-	# Copy required binary files to working folder
-	$CurrentDirectory = Get-Location
-	$CmdArray = @('7za.exe','dos2unix.exe','gawk','jq','plink.exe','pscp.exe', `
-				  'kvp_client32','kvp_client64','nc.exe')
-
-	if ($XMLSecretFile) {
-		$WebClient = New-Object System.Net.WebClient
-		$xmlSecret = [xml](Get-Content $XMLSecretFile)
-		$toolFileAccessLocation = $xmlSecret.secrets.blobStorageLocation
-	}
-
-	$CmdArray | ForEach-Object {
-		# Verify the binary file in Tools location
-		if ( Test-Path $CurrentDirectory/Tools/$_ ) {
-			Write-Output "$_ file found in Tools folder."
-		} elseif (! $toolFileAccessLocation) {
-			Throw "$_ file is not found, please either download the file to Tools folder, or specify the blobStorageLocation in XMLSecretFile"
-		} else {
-			Write-Output "$_ file not found in Tools folder."
-			Write-Output "Downloading required files from blob Storage Location"
-
-			$WebClient.DownloadFile("$toolFileAccessLocation/$_","$CurrentDirectory\Tools\$_")
-
-			# Successfully downloaded files
-			Write-Output "File $_ successfully downloaded in Tools folder: $_."
-		}
-	}
-=======
->>>>>>> 2e2cba41
 
 	#region Prepare / Clean the powershell console.
 	$MaxDirLength = 32
