--- conflicted
+++ resolved
@@ -1483,17 +1483,13 @@
             public_address, private_address = get_primary_ip_addresses(
                 self, resource_group_name, vm
             )
-<<<<<<< HEAD
-
-            connection_public_ip = node_context.public_ip_address
+
+            connection_public_ip = public_address
             if self._azure_runbook.use_private_address_for_vm_connection:
                 # setting public_address to empty causes set_connection_info
                 # to use address (the private ip)
                 connection_public_ip = ''
 
-            index = index + 1
-=======
->>>>>>> d5077362
             assert isinstance(node, RemoteNode)
             node.set_connection_info(
                 address=private_address,
